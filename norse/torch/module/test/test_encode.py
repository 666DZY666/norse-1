"""
Test for the stateful encoder module
"""

import torch
from .. import encode
import numpy as np


def encode_population_test():
    data = torch.tensor([0, 0.5, 1])
    out_features = 3
    actual = encode.PopulationEncoder(out_features).forward(data)
    expected = torch.tensor(
        [
            [1.0000, 0.8824969, 0.6065307],
            [0.8824969, 1.0000, 0.8824969],
            [0.6065307, 0.8824969, 1.0000],
        ]
    )
    np.testing.assert_almost_equal(actual.numpy(), expected.numpy())


def constant_current_lif_encode_test():
    data = torch.tensor([0, 0, 0, 0])
    z = encode.ConstantCurrentLIFEncoder(2).forward(data)
<<<<<<< HEAD
    np.testing.assert_equal(np.zeros((2, 4)), z.numpy())
=======
    np.testing.assert_equal(np.zeros((2, 4)), z.numpy())


def spike_latency_encode_test():
    data = torch.tensor([[0, 100, 100], [100, 100, 100]])
    encoder = torch.nn.Sequential(
        encode.ConstantCurrentLIFEncoder(2), encode.SpikeLatencyEncoder()
    )
    actual = encoder(data)
    expected = np.zeros((2, 2, 3))
    expected[0] = np.array([[0, 1, 1], [1, 1, 1]])
    print(actual)
    np.testing.assert_equal(actual.numpy(), expected)
>>>>>>> d05b6e46
<|MERGE_RESOLUTION|>--- conflicted
+++ resolved
@@ -24,9 +24,6 @@
 def constant_current_lif_encode_test():
     data = torch.tensor([0, 0, 0, 0])
     z = encode.ConstantCurrentLIFEncoder(2).forward(data)
-<<<<<<< HEAD
-    np.testing.assert_equal(np.zeros((2, 4)), z.numpy())
-=======
     np.testing.assert_equal(np.zeros((2, 4)), z.numpy())
 
 
@@ -39,5 +36,4 @@
     expected = np.zeros((2, 2, 3))
     expected[0] = np.array([[0, 1, 1], [1, 1, 1]])
     print(actual)
-    np.testing.assert_equal(actual.numpy(), expected)
->>>>>>> d05b6e46
+    np.testing.assert_equal(actual.numpy(), expected)